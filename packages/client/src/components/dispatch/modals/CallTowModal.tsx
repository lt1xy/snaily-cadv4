import { TOW_SCHEMA } from "@snailycad/schemas";
import { Button } from "components/Button";
import { FormField } from "components/form/FormField";
import { FormRow } from "components/form/FormRow";
import { Input } from "components/form/Input";
import { Select } from "components/form/Select";
import { Textarea } from "components/form/Textarea";
import { Loader } from "components/Loader";
import { Modal } from "components/modal/Modal";
import { useModal } from "context/ModalContext";
import { useValues } from "context/ValuesContext";
import { Formik } from "formik";
import { handleValidate } from "lib/handleValidate";
import useFetch from "lib/useFetch";
import { useRouter } from "next/router";
import toast from "react-hot-toast";
import { Full911Call } from "state/dispatchState";
import { useEmsFdState } from "state/emsFdState";
import { useLeoState } from "state/leoState";
import { ModalIds } from "types/ModalIds";
import { useTranslations } from "use-intl";

interface Props {
  call: Full911Call | null;
}

export function DispatchCallTowModal({ call }: Props) {
  const common = useTranslations("Common");
  const t = useTranslations();
  const { isOpen, closeModal, getPayload } = useModal();
  const { state, execute } = useFetch();
  const { activeOfficer, officers } = useLeoState();
  const { activeDeputy, deputies } = useEmsFdState();
  const router = useRouter();
  const { impoundLot } = useValues();

  const isLeo = router.pathname === "/officer";
  const isDispatch = router.pathname === "/dispatch";
  const citizensFrom = isLeo ? officers : router.pathname === "/ems-fd" ? deputies : [];
  const citizens = [...citizensFrom].map((v) => v.citizen);
  const unit = isLeo ? activeOfficer : router.pathname === "/ems-fd" ? activeDeputy : null;

  async function onSubmit(values: typeof INITIAL_VALUES) {
    const payload = getPayload<{ call911Id: string }>(ModalIds.ManageTowCall);
    const { json } = await execute("/tow", {
      method: "POST",
      data: { ...values, ...payload, creatorId: values.creatorId || null },
    });

    if (json.id) {
      // todo: add translation
      toast.success("Created.");
    }

    closeModal(ModalIds.ManageTowCall);
  }

  const validate = handleValidate(TOW_SCHEMA);
  const INITIAL_VALUES = {
    location: call?.location ?? "",
    postal: call?.postal ?? "",
    // @ts-expect-error ignore
    creatorId: unit?.citizenId ?? null,
    description: call?.description ?? "",
    callCountyService: false,
    deliveryAddress: "",
    model: "",
    plate: "",
  };

  return (
    <Modal
      onClose={() => closeModal(ModalIds.ManageTowCall)}
      title={t("createTowCall")}
      isOpen={isOpen(ModalIds.ManageTowCall)}
      className="w-[700px]"
    >
      <Formik validate={validate} initialValues={INITIAL_VALUES} onSubmit={onSubmit}>
        {({ handleSubmit, handleChange, setFieldValue, values, isValid, errors }) => (
          <form onSubmit={handleSubmit}>
            {unit ? (
<<<<<<< HEAD
              <FormField errorMessage={errors.creatorId as string} label={"Citizen"}>
=======
              <FormField errorMessage={errors.creatorId as string} label={t("citizen")}>
>>>>>>> 6710c5bd
                <Select
                  disabled
                  name="creatorId"
                  onChange={handleChange}
                  values={citizens.map((citizen) => ({
                    label: `${citizen.name} ${citizen.surname}`,
                    value: citizen.id,
                  }))}
                  value={values.creatorId || null}
                />
              </FormField>
            ) : null}

            <FormRow>
              <FormField errorMessage={errors.location} label={t("Calls.location")}>
                <Input name="location" value={values.location} onChange={handleChange} />
              </FormField>

              <FormField errorMessage={errors.postal} label={t("postal")}>
                <Input name="postal" value={values.postal} onChange={handleChange} />
              </FormField>
            </FormRow>

            {isLeo || isDispatch ? (
              <>
<<<<<<< HEAD
                <FormField errorMessage={errors.deliveryAddress} label={"Delivery Address"}>
=======
                <FormField errorMessage={errors.deliveryAddress} label={t("Calls.deliveryAddress")}>
>>>>>>> 6710c5bd
                  <Select
                    isClearable
                    name="deliveryAddress"
                    onChange={handleChange}
                    values={impoundLot.values.map((lot) => ({
                      label: lot.value,
                      value: lot.id,
                    }))}
                    value={values.deliveryAddress}
                  />
                </FormField>

<<<<<<< HEAD
                <FormField errorMessage={errors.plate} label={"Plate"}>
                  <Input onChange={handleChange} name="plate" value={values.plate} />
                </FormField>

                <FormField errorMessage={errors.model} label={"Model"}>
=======
                <FormField errorMessage={errors.plate} label={t("Vehicles.plate")}>
                  <Input onChange={handleChange} name="plate" value={values.plate} />
                </FormField>

                <FormField errorMessage={errors.model} label={t("Vehicles.model")}>
>>>>>>> 6710c5bd
                  <Input onChange={handleChange} name="model" value={values.model} />
                </FormField>
              </>
            ) : null}

            <FormField
              errorMessage={errors.callCountyService}
              checkbox
              label={"Call County Service"}
            >
              <Input
                type="checkbox"
                name="callCountyService"
                onChange={() => setFieldValue("callCountyService", !values.callCountyService)}
                checked={values.callCountyService}
                className="w-[max-content] ml-1"
              />
            </FormField>

            <FormField errorMessage={errors.description} label={common("description")}>
              <Textarea name="description" onChange={handleChange} value={values.description} />
            </FormField>

            <footer className="flex justify-end mt-5">
              <div className="flex items-center">
                <Button
                  type="reset"
                  onClick={() => closeModal(ModalIds.ManageTowCall)}
                  variant="cancel"
                >
                  {common("cancel")}
                </Button>
                <Button
                  className="flex items-center"
                  disabled={!isValid || state === "loading"}
                  type="submit"
                >
                  {state === "loading" ? <Loader className="mr-2" /> : null}
                  {common("create")}
                </Button>
              </div>
            </footer>
          </form>
        )}
      </Formik>
    </Modal>
  );
}<|MERGE_RESOLUTION|>--- conflicted
+++ resolved
@@ -79,11 +79,7 @@
         {({ handleSubmit, handleChange, setFieldValue, values, isValid, errors }) => (
           <form onSubmit={handleSubmit}>
             {unit ? (
-<<<<<<< HEAD
-              <FormField errorMessage={errors.creatorId as string} label={"Citizen"}>
-=======
               <FormField errorMessage={errors.creatorId as string} label={t("citizen")}>
->>>>>>> 6710c5bd
                 <Select
                   disabled
                   name="creatorId"
@@ -109,11 +105,7 @@
 
             {isLeo || isDispatch ? (
               <>
-<<<<<<< HEAD
-                <FormField errorMessage={errors.deliveryAddress} label={"Delivery Address"}>
-=======
                 <FormField errorMessage={errors.deliveryAddress} label={t("Calls.deliveryAddress")}>
->>>>>>> 6710c5bd
                   <Select
                     isClearable
                     name="deliveryAddress"
@@ -126,19 +118,11 @@
                   />
                 </FormField>
 
-<<<<<<< HEAD
-                <FormField errorMessage={errors.plate} label={"Plate"}>
-                  <Input onChange={handleChange} name="plate" value={values.plate} />
-                </FormField>
-
-                <FormField errorMessage={errors.model} label={"Model"}>
-=======
                 <FormField errorMessage={errors.plate} label={t("Vehicles.plate")}>
                   <Input onChange={handleChange} name="plate" value={values.plate} />
                 </FormField>
 
                 <FormField errorMessage={errors.model} label={t("Vehicles.model")}>
->>>>>>> 6710c5bd
                   <Input onChange={handleChange} name="model" value={values.model} />
                 </FormField>
               </>
